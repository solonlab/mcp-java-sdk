--- conflicted
+++ resolved
@@ -234,7 +234,7 @@
 				return RxEntity.ok()
 						.contentType(MimeType.TEXT_EVENT_STREAM_VALUE)
 						.body(session.replay(lastId)
-								.contextWrite(ctx -> ctx.put(McpTransportContext.KEY, transportContext)));
+										.contextWrite(ctx -> ctx.put(McpTransportContext.KEY, transportContext)));
 			}
 
 			return RxEntity.ok()
@@ -335,18 +335,6 @@
 							return RxEntity.ok()
 									.contentType(MimeType.TEXT_EVENT_STREAM_VALUE)
 									.body(Flux.<SseEvent>create(sink -> {
-<<<<<<< HEAD
-										WebFluxStreamableMcpSessionTransport st = new WebFluxStreamableMcpSessionTransport(sink);
-										Mono<Void> stream = session.responseStream(jsonrpcRequest, st);
-										Disposable streamSubscription = stream.onErrorComplete(err -> {
-											sink.error(err);
-											return true;
-										}).contextWrite(sink.contextView()).subscribe();
-										sink.onCancel(streamSubscription);
-										// TODO Clarify why the outer context is not present in the
-										// Flux.create sink?
-									}).contextWrite(ctx -> ctx.put(McpTransportContext.KEY, transportContext)));
-=======
 												WebRxStreamableMcpSessionTransport st = new WebRxStreamableMcpSessionTransport(sink);
 												Mono<Void> stream = session.responseStream(jsonrpcRequest, st);
 												Disposable streamSubscription = stream.onErrorComplete(err -> {
@@ -357,7 +345,6 @@
 												// TODO Clarify why the outer context is not present in the
 												// Flux.create sink?
 											}).contextWrite(ctx -> ctx.put(McpTransportContext.KEY, transportContext)));
->>>>>>> 44d5ef8f
 						}
 						else {
 							return RxEntity.badRequest().body(new McpError("Unknown message type"));
