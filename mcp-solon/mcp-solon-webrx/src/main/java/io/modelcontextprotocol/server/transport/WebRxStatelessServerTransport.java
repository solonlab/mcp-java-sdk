package io.modelcontextprotocol.server.transport;

import io.modelcontextprotocol.common.McpTransportContext;
import io.modelcontextprotocol.json.McpJsonMapper;
import io.modelcontextprotocol.server.McpStatelessServerHandler;
import io.modelcontextprotocol.server.McpTransportContextExtractor;
import io.modelcontextprotocol.spec.McpError;
import io.modelcontextprotocol.spec.McpSchema;
import io.modelcontextprotocol.spec.McpStatelessServerTransport;
import io.modelcontextprotocol.util.Assert;
import org.noear.solon.SolonApp;
import org.noear.solon.core.handle.Context;
import org.noear.solon.core.handle.Entity;
import org.noear.solon.core.handle.StatusCodes;
import org.noear.solon.core.util.MimeType;
import org.noear.solon.rx.handle.RxEntity;
import org.slf4j.Logger;
import org.slf4j.LoggerFactory;
import reactor.core.publisher.Mono;

import java.io.IOException;
<<<<<<< HEAD
=======
import java.util.HashMap;
import java.util.Map;
>>>>>>> 44d5ef8f

/**
 * Implementation of a WebFlux based {@link McpStatelessServerTransport}.
 *
 * @author Dariusz Jędrzejczyk
 */
public class WebRxStatelessServerTransport implements McpStatelessServerTransport, IMcpHttpServerTransport {

	private static final Logger logger = LoggerFactory.getLogger(WebRxStatelessServerTransport.class);

	private final McpJsonMapper jsonMapper;

	private final String mcpEndpoint;

	private McpStatelessServerHandler mcpHandler;

	private McpTransportContextExtractor<Context> contextExtractor;

	private volatile boolean isClosing = false;

	private WebRxStatelessServerTransport(McpJsonMapper jsonMapper, String mcpEndpoint,
										  McpTransportContextExtractor<Context> contextExtractor) {
		Assert.notNull(jsonMapper, "jsonMapper must not be null");
		Assert.notNull(mcpEndpoint, "mcpEndpoint must not be null");
		Assert.notNull(contextExtractor, "contextExtractor must not be null");

		this.jsonMapper = jsonMapper;
		this.mcpEndpoint = mcpEndpoint;
		this.contextExtractor = contextExtractor;
	}

	@Override
	public void toHttpHandler(SolonApp app) {
		if (app != null) {
			app.get(this.mcpEndpoint, this::handleGet);
			app.post(this.mcpEndpoint, this::handlePost);
		}
	}

	@Override
	public String getMcpEndpoint() {
		return mcpEndpoint;
	}


	@Override
	public void setMcpHandler(McpStatelessServerHandler mcpHandler) {
		this.mcpHandler = mcpHandler;
	}

	@Override
	public Mono<Void> closeGracefully() {
		return Mono.fromRunnable(() -> this.isClosing = true);
	}


	private void handleGet(Context ctx) throws Throwable{
		Object entity = doHandleGet(ctx);
		ctx.returnValue(entity);
	}

	private Entity doHandleGet(Context request) {
		return new Entity().status(StatusCodes.CODE_METHOD_NOT_ALLOWED);
	}

	private void handlePost(Context ctx) throws Throwable{
		Mono<Entity> entityMono = doHandlePost(ctx);
		ctx.returnValue(entityMono);
	}

	private Mono<Entity> doHandlePost(Context request) throws Throwable {
		if (isClosing) {
			return RxEntity.status(StatusCodes.CODE_SERVICE_UNAVAILABLE).body("Server is shutting down");
		}

		McpTransportContext transportContext = this.contextExtractor.extract(request);

		String acceptHeaders = request.accept();
		if (!(acceptHeaders.contains(MimeType.APPLICATION_JSON_VALUE)
				&& acceptHeaders.contains(MimeType.TEXT_EVENT_STREAM_VALUE))) {
			return RxEntity.badRequest().build();
		}

		return Mono.just(request.body()).<Entity>flatMap(body -> {
			try {
				McpSchema.JSONRPCMessage message = McpSchema.deserializeJsonRpcMessage(jsonMapper, body);

				if (message instanceof McpSchema.JSONRPCRequest) {
					McpSchema.JSONRPCRequest jsonrpcRequest = (McpSchema.JSONRPCRequest)message;
					return this.mcpHandler.handleRequest(transportContext, jsonrpcRequest).flatMap(jsonrpcResponse -> {
						try {
							String json = jsonMapper.writeValueAsString(jsonrpcResponse);
							return RxEntity.ok().contentType(MimeType.APPLICATION_JSON_VALUE).body(json);
						}
						catch (IOException e) {
							logger.error("Failed to serialize response: {}", e.getMessage());
							return RxEntity.status(StatusCodes.CODE_INTERNAL_SERVER_ERROR)
									.body(new McpError("Failed to serialize response"));
						}
					});
				}
				else if (message instanceof McpSchema.JSONRPCNotification) {
					McpSchema.JSONRPCNotification jsonrpcNotification = (McpSchema.JSONRPCNotification)message;
					return this.mcpHandler.handleNotification(transportContext, jsonrpcNotification)
							.then(RxEntity.accepted().build());
				}
				else {
					return RxEntity.badRequest()
							.body(new McpError("The server accepts either requests or notifications"));
				}
			}
			catch (IllegalArgumentException | IOException e) {
				logger.error("Failed to deserialize message: {}", e.getMessage());
				return RxEntity.badRequest().body(new McpError("Invalid message format"));
			}
		}).contextWrite(ctx -> ctx.put(McpTransportContext.KEY, transportContext));
	}

	/**
	 * Create a builder for the server.
	 * @return a fresh {@link Builder} instance.
	 */
	public static Builder builder() {
		return new Builder();
	}

	/**
	 * Builder for creating instances of {@link WebRxStatelessServerTransport}.
	 * <p>
	 * This builder provides a fluent API for configuring and creating instances of
	 * WebFluxSseServerTransportProvider with custom settings.
	 */
	public static class Builder {

		private McpJsonMapper jsonMapper;

		private String mcpEndpoint = "/mcp";

		private McpTransportContextExtractor<Context> contextExtractor = (serverRequest) -> {
			Map<String,Object> context = new HashMap<>();
			context.put(Context.class.getName(), serverRequest);
			return McpTransportContext.create(context);
		};

		private Builder() {
			// used by a static method
		}

		/**
		 * Sets the JsonMapper to use for JSON serialization/deserialization of MCP
		 * messages.
		 * @param jsonMapper The JsonMapper instance. Must not be null.
		 * @return this builder instance
		 * @throws IllegalArgumentException if jsonMapper is null
		 */
		public Builder jsonMapper(McpJsonMapper jsonMapper) {
			Assert.notNull(jsonMapper, "JsonMapper must not be null");
			this.jsonMapper = jsonMapper;
			return this;
		}

		/**
		 * Sets the endpoint URI where clients should send their JSON-RPC messages.
		 * @param messageEndpoint The message endpoint URI. Must not be null.
		 * @return this builder instance
		 * @throws IllegalArgumentException if messageEndpoint is null
		 */
		public Builder messageEndpoint(String messageEndpoint) {
			Assert.notNull(messageEndpoint, "Message endpoint must not be null");
			this.mcpEndpoint = messageEndpoint;
			return this;
		}

		/**
		 * Sets the context extractor that allows providing the MCP feature
		 * implementations to inspect HTTP transport level metadata that was present at
		 * HTTP request processing time. This allows to extract custom headers and other
		 * useful data for use during execution later on in the process.
		 * @param contextExtractor The contextExtractor to fill in a
		 * {@link McpTransportContext}.
		 * @return this builder instance
		 * @throws IllegalArgumentException if contextExtractor is null
		 */
		public Builder contextExtractor(McpTransportContextExtractor<Context> contextExtractor) {
			Assert.notNull(contextExtractor, "Context extractor must not be null");
			this.contextExtractor = contextExtractor;
			return this;
		}

		/**
		 * Builds a new instance of {@link WebRxStatelessServerTransport} with the
		 * configured settings.
		 * @return A new WebFluxSseServerTransportProvider instance
		 * @throws IllegalStateException if required parameters are not set
		 */
		public WebRxStatelessServerTransport build() {
			Assert.notNull(mcpEndpoint, "Message endpoint must be set");
			return new WebRxStatelessServerTransport(jsonMapper == null ? McpJsonMapper.getDefault() : jsonMapper,
					mcpEndpoint, contextExtractor);
		}
	}
}<|MERGE_RESOLUTION|>--- conflicted
+++ resolved
@@ -19,11 +19,8 @@
 import reactor.core.publisher.Mono;
 
 import java.io.IOException;
-<<<<<<< HEAD
-=======
 import java.util.HashMap;
 import java.util.Map;
->>>>>>> 44d5ef8f
 
 /**
  * Implementation of a WebFlux based {@link McpStatelessServerTransport}.
@@ -45,7 +42,7 @@
 	private volatile boolean isClosing = false;
 
 	private WebRxStatelessServerTransport(McpJsonMapper jsonMapper, String mcpEndpoint,
-										  McpTransportContextExtractor<Context> contextExtractor) {
+                                          McpTransportContextExtractor<Context> contextExtractor) {
 		Assert.notNull(jsonMapper, "jsonMapper must not be null");
 		Assert.notNull(mcpEndpoint, "mcpEndpoint must not be null");
 		Assert.notNull(contextExtractor, "contextExtractor must not be null");
